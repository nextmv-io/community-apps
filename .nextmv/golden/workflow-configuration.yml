--- conflicted
+++ resolved
@@ -32,14 +32,7 @@
   - name: python-ortools-costflow
     language: python
     language-version: 3.11
-<<<<<<< HEAD
-  - name: python-ortools-demandforecasting
-=======
-  - name: knapsack-pyoptinterface
-    language: python
-    language-version: 3.11
   - name: hello-world
->>>>>>> 8717604a
     language: python
     language-version: 3.11
   - name: python-ortools-knapsack
@@ -63,6 +56,9 @@
   - name: python-pyomo-shiftplanning
     language: python
     language-version: 3.11
+  - name: python-pyoptinterface-knapsack
+    language: python
+    language-version: 3.11
   - name: python-pyvroom-routing
     language: python
     language-version: 3.11
