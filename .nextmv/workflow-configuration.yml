apps:
  - name: knapsack-gosdk
    type: go
    sdk_version: latest
    app_id: knapsack-gosdk
    marketplace_app_id: knapsack.gosdk
  - name: knapsack-java-ortools
    type: java
    app_id: knapsack-jortools
    marketplace_app_id: knapsack.jortools
  - name: knapsack-ortools
    type: python
    app_id: knapsack-ortools
    marketplace_app_id: knapsack.ortools
  - name: knapsack-pyomo
    type: python
    app_id: knapsack-pyomo
    marketplace_app_id: knapsack.pyomo
  - name: nextroute
    type: go
    sdk_version: latest
    app_id: nextroute
    marketplace_app_id: nextroute
  - name: order-fulfillment-gosdk
    type: go
    sdk_version: latest
    app_id: order-fulfill-gosdk
    marketplace_app_id: order.fulfill.gosdk
  - name: routing-ortools
    type: python
    app_id: routing-ortools
    marketplace_app_id: routing.ortools
  - name: shift-assignment-ortools
    type: python
    app_id: shift-assign-ortools
    marketplace_app_id: shift.assign.ortools
  - name: shift-assignment-pyomo
    type: python
    app_id: shift-assign-pyomo
    marketplace_app_id: shift.assign.pyomo
  - name: shift-planning-ortools
    type: python
    app_id: shift-plan-ortools
    marketplace_app_id: shift.plan.ortools
  - name: shift-planning-pyomo
    type: python
    app_id: shift-plan-pyomo
    marketplace_app_id: shift.plan.pyomo
  - name: shift-scheduling-gosdk
    type: go
    sdk_version: latest
    app_id: shift-scheduling
    marketplace_app_id: shift.scheduling
  - name: xpress
    type: python
<<<<<<< HEAD
    app_id:
    marketplace_app_id:
=======
  - name: cost-flow-ortools
    type: python
>>>>>>> fc3e1687
<|MERGE_RESOLUTION|>--- conflicted
+++ resolved
@@ -53,10 +53,7 @@
     marketplace_app_id: shift.scheduling
   - name: xpress
     type: python
-<<<<<<< HEAD
     app_id:
     marketplace_app_id:
-=======
   - name: cost-flow-ortools
-    type: python
->>>>>>> fc3e1687
+    type: python