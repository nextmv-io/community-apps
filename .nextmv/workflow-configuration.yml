--- conflicted
+++ resolved
@@ -33,24 +33,9 @@
     type: java
     app_id:
     marketplace_app_id:
-<<<<<<< HEAD
-    description: Solve a knapsack problem using Gurobi in Python.
-  - name: knapsack-hexaly
-    type: python
-    app_id:
-    marketplace_app_id:
-    description: Solve a knapsack problem using Hexaly in Python.
-  - name: knapsack-highs
-    type: python
-    app_id: knapsack-highs
-    marketplace_app_id: knapsack.highs
-    description: Solve a knapsack problem using HiGHS in Python.
-  - name: knapsack-java-ortools
-=======
     marketplace_major_version:
     description: Get started with Java and Nextmv.
   - name: java-ortools-knapsack
->>>>>>> 0f162ce4
     type: java
     app_id: knapsack-jortools
     marketplace_app_id: knapsack.jortools
