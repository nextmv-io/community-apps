--- conflicted
+++ resolved
@@ -53,23 +53,13 @@
         silent: true
       - name: 2.sh
         skip: true
-<<<<<<< HEAD
-  - name: python-ampl-priceoptimization
+  - name: hello-world
     scripts:
       - name: 0.sh
         silent: true
       - name: 1.sh
         skip: true
   - name: python-gurobi-knapsack
-=======
-  - name: knapsack-pyoptinterface
-    scripts:
-      - name: 0.sh
-        silent: true
-      - name: 2.sh
-        skip: true
-  - name: hello-world
->>>>>>> 8717604a
     scripts:
       - name: 0.sh
         silent: true
@@ -147,6 +137,12 @@
         silent: true
       - name: 2.sh
         skip: true
+  - name: python-pyoptinterface-knapsack
+    scripts:
+      - name: 0.sh
+        silent: true
+      - name: 2.sh
+        skip: true
   - name: python-pyvroom-routing
     scripts:
       - name: 0.sh
